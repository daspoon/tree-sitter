use crate::query_testing::{parse_position_comments, Assertion};
use ansi_term::Colour;
use anyhow::{anyhow, Result};
use std::fs;
use std::path::Path;
use tree_sitter::Point;
use tree_sitter_highlight::{Highlight, HighlightConfiguration, HighlightEvent, Highlighter};
use tree_sitter_loader::Loader;

#[derive(Debug)]
pub struct Failure {
    row: usize,
    column: usize,
    expected_highlight: String,
    actual_highlights: Vec<String>,
}

impl std::error::Error for Failure {}

impl std::fmt::Display for Failure {
    fn fmt(&self, f: &mut std::fmt::Formatter) -> std::fmt::Result {
        write!(
            f,
            "Failure - row: {}, column: {}, expected highlight '{}', actual highlights: ",
            self.row, self.column, self.expected_highlight
        )?;
        if self.actual_highlights.is_empty() {
            write!(f, "none.")?;
        } else {
            for (i, actual_highlight) in self.actual_highlights.iter().enumerate() {
                if i > 0 {
                    write!(f, ", ")?;
                }
                write!(f, "'{}'", actual_highlight)?;
            }
        }
        Ok(())
    }
}

<<<<<<< HEAD
pub fn test_highlights(
    loader: &Loader,
    highlighter: &mut Highlighter,
    directory: &Path,
=======
pub fn test_highlights(loader: &Loader, directory: &Path, apply_all_captures: bool) -> Result<()> {
    println!("syntax highlighting:");
    test_highlights_indented(loader, directory, apply_all_captures, 2)
}

fn test_highlights_indented(
    loader: &Loader,
    directory: &Path,
    apply_all_captures: bool,
    indent_level: usize,
>>>>>>> ddfbbb00
) -> Result<()> {
    let mut failed = false;

    for highlight_test_file in fs::read_dir(directory)? {
        let highlight_test_file = highlight_test_file?;
        let test_file_path = highlight_test_file.path();
        let test_file_name = highlight_test_file.file_name();
<<<<<<< HEAD
        let (language, language_config) = loader
            .language_configuration_for_file_name(&test_file_path)?
            .ok_or_else(|| anyhow!("No language found for path {:?}", test_file_path))?;
        let highlight_config = language_config
            .highlight_config(language)?
            .ok_or_else(|| anyhow!("No highlighting config found for {:?}", test_file_path))?;
        match test_highlight(
            &loader,
            highlighter,
            highlight_config,
            fs::read(&test_file_path)?.as_slice(),
        ) {
            Ok(assertion_count) => {
                println!(
                    "  ✓ {} ({} assertions)",
                    Colour::Green.paint(test_file_name.to_string_lossy().as_ref()),
                    assertion_count
                );
            }
            Err(e) => {
                println!(
                    "  ✗ {}",
                    Colour::Red.paint(test_file_name.to_string_lossy().as_ref())
                );
                println!("    {}", e);
=======
        print!(
            "{indent:indent_level$}",
            indent = "",
            indent_level = indent_level * 2
        );
        if test_file_path.is_dir() && !test_file_path.read_dir()?.next().is_none() {
            println!("{}:", test_file_name.into_string().unwrap());
            if let Err(_) = test_highlights_indented(
                loader,
                &test_file_path,
                apply_all_captures,
                indent_level + 1,
            ) {
>>>>>>> ddfbbb00
                failed = true;
            }
        } else {
            let (language, language_config) = loader
                .language_configuration_for_file_name(&test_file_path)?
                .ok_or_else(|| anyhow!("No language found for path {:?}", test_file_path))?;
            let highlight_config = language_config
                .highlight_config(language, apply_all_captures, None)?
                .ok_or_else(|| anyhow!("No highlighting config found for {:?}", test_file_path))?;
            match test_highlight(
                &loader,
                &mut highlighter,
                highlight_config,
                fs::read(&test_file_path)?.as_slice(),
            ) {
                Ok(assertion_count) => {
                    println!(
                        "✓ {} ({} assertions)",
                        Colour::Green.paint(test_file_name.to_string_lossy().as_ref()),
                        assertion_count
                    );
                }
                Err(e) => {
                    println!(
                        "✗ {}",
                        Colour::Red.paint(test_file_name.to_string_lossy().as_ref())
                    );
                    println!(
                        "{indent:indent_level$}  {e}",
                        indent = "",
                        indent_level = indent_level * 2
                    );
                    failed = true;
                }
            }
        }
    }

    if failed {
        Err(anyhow!(""))
    } else {
        Ok(())
    }
}
pub fn iterate_assertions(
    assertions: &Vec<Assertion>,
    highlights: &Vec<(Point, Point, Highlight)>,
    highlight_names: &Vec<String>,
) -> Result<usize> {
    // Iterate through all of the highlighting assertions, checking each one against the
    // actual highlights.
    let mut i = 0;
    let mut actual_highlights = Vec::new();
    for Assertion {
        position,
        negative,
        expected_capture_name: expected_highlight,
    } in assertions
    {
        let mut passed = false;
        actual_highlights.clear();

        'highlight_loop: loop {
            // The assertions are ordered by position, so skip past all of the highlights that
            // end at or before this assertion's position.
            if let Some(highlight) = highlights.get(i) {
                if highlight.1 <= *position {
                    i += 1;
                    continue;
                }

                // Iterate through all of the highlights that start at or before this assertion's,
                // position, looking for one that matches the assertion.
                let mut j = i;
                while let (false, Some(highlight)) = (passed, highlights.get(j)) {
                    if highlight.0 > *position {
                        break 'highlight_loop;
                    }

                    // If the highlight matches the assertion, or if the highlight doesn't
                    // match the assertion but it's negative, this test passes. Otherwise,
                    // add this highlight to the list of actual highlights that span the
                    // assertion's position, in order to generate an error message in the event
                    // of a failure.
                    let highlight_name = &highlight_names[(highlight.2).0];
                    if (*highlight_name == *expected_highlight) == !negative {
                        passed = true;
                        break 'highlight_loop;
                    } else {
                        actual_highlights.push(highlight_name);
                    }

                    j += 1;
                }
            } else {
                break;
            }
        }

        if !passed {
            return Err(Failure {
                row: position.row,
                column: position.column,
                expected_highlight: expected_highlight.clone(),
                actual_highlights: actual_highlights.into_iter().cloned().collect(),
            }
            .into());
        }
    }

    Ok(assertions.len())
}

pub fn test_highlight(
    loader: &Loader,
    highlighter: &mut Highlighter,
    highlight_config: &HighlightConfiguration,
    source: &[u8],
) -> Result<usize> {
    // Highlight the file, and parse out all of the highlighting assertions.
    let highlight_names = loader.highlight_names();
    let highlights = get_highlight_positions(loader, highlighter, highlight_config, source)?;
    let assertions =
        parse_position_comments(highlighter.parser(), highlight_config.language, source)?;

    iterate_assertions(&assertions, &highlights, &highlight_names)
}

pub fn get_highlight_positions(
    loader: &Loader,
    highlighter: &mut Highlighter,
    highlight_config: &HighlightConfiguration,
    source: &[u8],
) -> Result<Vec<(Point, Point, Highlight)>> {
    let mut row = 0;
    let mut column = 0;
    let mut byte_offset = 0;
    let mut was_newline = false;
    let mut result = Vec::new();
    let mut highlight_stack = Vec::new();
    let source = String::from_utf8_lossy(source);
    let mut char_indices = source.char_indices();
    for event in highlighter.highlight(highlight_config, source.as_bytes(), None, |string| {
        loader.highlight_config_for_injection_string(string, highlight_config.apply_all_captures)
    })? {
        match event? {
            HighlightEvent::HighlightStart(h) => highlight_stack.push(h),
            HighlightEvent::HighlightEnd => {
                highlight_stack.pop();
            }
            HighlightEvent::Source { start, end } => {
                let mut start_position = Point::new(row, column);
                while byte_offset < end {
                    if byte_offset <= start {
                        start_position = Point::new(row, column);
                    }
                    if let Some((i, c)) = char_indices.next() {
                        if was_newline {
                            row += 1;
                            column = 0;
                        } else {
                            column += i - byte_offset;
                        }
                        was_newline = c == '\n';
                        byte_offset = i;
                    } else {
                        break;
                    }
                }
                if let Some(highlight) = highlight_stack.last() {
                    result.push((start_position, Point::new(row, column), *highlight))
                }
            }
        }
    }
    Ok(result)
}<|MERGE_RESOLUTION|>--- conflicted
+++ resolved
@@ -38,23 +38,22 @@
     }
 }
 
-<<<<<<< HEAD
 pub fn test_highlights(
     loader: &Loader,
     highlighter: &mut Highlighter,
     directory: &Path,
-=======
-pub fn test_highlights(loader: &Loader, directory: &Path, apply_all_captures: bool) -> Result<()> {
+    apply_all_captures: bool,
+) -> Result<()> {
     println!("syntax highlighting:");
-    test_highlights_indented(loader, directory, apply_all_captures, 2)
+    test_highlights_indented(loader, highlighter, directory, apply_all_captures, 2)
 }
 
 fn test_highlights_indented(
     loader: &Loader,
+    highlighter: &mut Highlighter,
     directory: &Path,
     apply_all_captures: bool,
     indent_level: usize,
->>>>>>> ddfbbb00
 ) -> Result<()> {
     let mut failed = false;
 
@@ -62,33 +61,6 @@
         let highlight_test_file = highlight_test_file?;
         let test_file_path = highlight_test_file.path();
         let test_file_name = highlight_test_file.file_name();
-<<<<<<< HEAD
-        let (language, language_config) = loader
-            .language_configuration_for_file_name(&test_file_path)?
-            .ok_or_else(|| anyhow!("No language found for path {:?}", test_file_path))?;
-        let highlight_config = language_config
-            .highlight_config(language)?
-            .ok_or_else(|| anyhow!("No highlighting config found for {:?}", test_file_path))?;
-        match test_highlight(
-            &loader,
-            highlighter,
-            highlight_config,
-            fs::read(&test_file_path)?.as_slice(),
-        ) {
-            Ok(assertion_count) => {
-                println!(
-                    "  ✓ {} ({} assertions)",
-                    Colour::Green.paint(test_file_name.to_string_lossy().as_ref()),
-                    assertion_count
-                );
-            }
-            Err(e) => {
-                println!(
-                    "  ✗ {}",
-                    Colour::Red.paint(test_file_name.to_string_lossy().as_ref())
-                );
-                println!("    {}", e);
-=======
         print!(
             "{indent:indent_level$}",
             indent = "",
@@ -98,11 +70,11 @@
             println!("{}:", test_file_name.into_string().unwrap());
             if let Err(_) = test_highlights_indented(
                 loader,
+                highlighter,
                 &test_file_path,
                 apply_all_captures,
                 indent_level + 1,
             ) {
->>>>>>> ddfbbb00
                 failed = true;
             }
         } else {
@@ -114,7 +86,7 @@
                 .ok_or_else(|| anyhow!("No highlighting config found for {:?}", test_file_path))?;
             match test_highlight(
                 &loader,
-                &mut highlighter,
+                highlighter,
                 highlight_config,
                 fs::read(&test_file_path)?.as_slice(),
             ) {
