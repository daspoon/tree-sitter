#include "runtime/alloc.h"
#include "runtime/tree.h"
#include "runtime/array.h"
#include "runtime/stack.h"
#include "runtime/length.h"
#include <assert.h>
#include <stdio.h>

#define MAX_LINK_COUNT 8
#define MAX_NODE_POOL_SIZE 50

#define INLINE static inline __attribute__((always_inline))

typedef struct StackNode StackNode;

typedef struct {
  StackNode *node;
  TSTree *tree;
  unsigned push_count;
  bool is_pending;
} StackLink;

struct StackNode {
  TSStateId state;
  TSLength position;
  StackLink links[MAX_LINK_COUNT];
  short unsigned int link_count;
  short unsigned int ref_count;
  unsigned error_cost;
  unsigned error_count;
};

typedef struct {
  TreeArray trees;
  size_t tree_count;
  StackNode *node;
  bool is_pending;
  unsigned push_count;
} Iterator;

typedef struct {
  size_t goal_tree_count;
  bool found_error;
  bool found_valid_path;
} StackPopSession;

typedef Array(StackNode *) StackNodeArray;

typedef struct {
  StackNode *node;
  bool is_halted;
  unsigned push_count;
} StackHead;

struct Stack {
  Array(StackHead) heads;
  StackSliceArray slices;
  Array(Iterator) iterators;
  StackNodeArray node_pool;
  StackNode *base_node;
};

static void stack_node_retain(StackNode *self) {
  if (!self)
    return;
  assert(self->ref_count != 0);
  self->ref_count++;
}

static void stack_node_release(StackNode *self, StackNodeArray *pool) {
  if (!self)
    return;
  assert(self->ref_count != 0);
  self->ref_count--;
  if (self->ref_count == 0) {
    for (int i = 0; i < self->link_count; i++) {
      if (self->links[i].tree)
        ts_tree_release(self->links[i].tree);
      stack_node_release(self->links[i].node, pool);
    }

    if (pool->size >= MAX_NODE_POOL_SIZE || !array_push(pool, self))
      ts_free(self);
  }
}

static StackNode *stack_node_new(StackNode *next, TSTree *tree, bool is_pending,
                                 TSStateId state, TSLength position,
                                 StackNodeArray *pool) {
  StackNode *node;
  if (pool->size > 0)
    node = array_pop(pool);
  else if (!(node = ts_malloc(sizeof(StackNode))))
    return NULL;

  *node = (StackNode){
    .ref_count = 1,
    .link_count = 0,
    .links = {},
    .state = state,
    .position = position,
  };

  if (next) {
    stack_node_retain(next);

    node->link_count = 1;
    node->links[0] = (StackLink){
      .node = next, .tree = tree, .is_pending = is_pending, .push_count = 0,
    };

    node->error_count = next->error_count;
    node->error_cost = next->error_cost;

    if (tree) {
      ts_tree_retain(tree);
      node->error_cost += tree->error_cost;

      if (state == ERROR_STATE) {
        if (!tree->extra) {
          node->error_cost += ERROR_COST_PER_SKIPPED_TREE +
                              ERROR_COST_PER_SKIPPED_CHAR *
                                (tree->padding.chars + tree->size.chars) +
                              ERROR_COST_PER_SKIPPED_LINE *
                                (tree->padding.extent.row + tree->size.extent.row);
        }
      }
    } else {
      node->error_count++;
    }
  } else {
    node->error_count = 0;
    node->error_cost = 0;
  }

  return node;
}

static void stack_node_add_link(StackNode *self, StackLink link) {
  for (int i = 0; i < self->link_count; i++) {
    StackLink existing_link = self->links[i];
    if (existing_link.tree == link.tree) {
      if (existing_link.node == link.node)
        return;
      if (existing_link.node->state == link.node->state) {
        for (int j = 0; j < link.node->link_count; j++)
          stack_node_add_link(existing_link.node, link.node->links[j]);
        return;
      }
    }
  }

  if (self->link_count < MAX_LINK_COUNT) {
    stack_node_retain(link.node);
    if (link.tree)
      ts_tree_retain(link.tree);

    self->links[self->link_count++] = (StackLink){
      .node = link.node,
      .tree = link.tree,
      .is_pending = link.is_pending,
      .push_count = link.push_count,
    };
  }
}

static StackVersion ts_stack__add_version(Stack *self, StackNode *node,
                                          unsigned push_count) {
  StackHead head = {
    .node = node, .is_halted = false, .push_count = push_count,
  };
  if (!array_push(&self->heads, head))
    return STACK_VERSION_NONE;
  stack_node_retain(node);
  return (StackVersion)(self->heads.size - 1);
}

static bool ts_stack__add_slice(Stack *self, StackNode *node, TreeArray *trees,
                                unsigned push_count) {
  for (size_t i = self->slices.size - 1; i + 1 > 0; i--) {
    StackVersion version = self->slices.contents[i].version;
    if (self->heads.contents[version].node == node) {
      StackSlice slice = { *trees, version };
      return array_insert(&self->slices, i + 1, slice);
    }
  }

  StackVersion version = ts_stack__add_version(self, node, push_count);
  if (version == STACK_VERSION_NONE)
    return false;
  StackSlice slice = { *trees, version };
  return array_push(&self->slices, slice);
}

INLINE StackPopResult stack__iter(Stack *self, StackVersion version,
                                  StackIterateCallback callback, void *payload) {
  array_clear(&self->slices);
  array_clear(&self->iterators);

  StackHead *head = array_get(&self->heads, version);
  unsigned push_count = head->push_count;
  Iterator iterator = {
    .node = head->node,
    .trees = array_new(),
    .tree_count = 0,
    .is_pending = true,
    .push_count = 0,
  };
  if (!array_push(&self->iterators, iterator))
    goto error;

  while (self->iterators.size > 0) {
    for (size_t i = 0, size = self->iterators.size; i < size; i++) {
      Iterator *iterator = &self->iterators.contents[i];
      StackNode *node = iterator->node;
      bool is_done = node == self->base_node;

      StackIterateAction action =
        callback(payload, node->state, &iterator->trees, iterator->tree_count,
                 is_done, iterator->is_pending);

      bool should_pop = action & StackIteratePop;
      bool should_stop = action & StackIterateStop || node->link_count == 0;

      if (should_pop) {
        TreeArray trees = iterator->trees;
        if (!should_stop)
          if (!ts_tree_array_copy(trees, &trees))
            goto error;
        array_reverse(&trees);
        if (!ts_stack__add_slice(self, node, &trees,
                                 push_count + iterator->push_count))
          goto error;
      }

      if (should_stop) {
        if (!should_pop)
          ts_tree_array_delete(&iterator->trees);
        array_erase(&self->iterators, i);
        i--, size--;
        continue;
      }

      for (size_t j = 1; j <= node->link_count; j++) {
        Iterator *next_iterator;
        StackLink link;
        if (j == node->link_count) {
          link = node->links[0];
          next_iterator = &self->iterators.contents[i];
        } else {
          link = node->links[j];
          if (!array_push(&self->iterators, self->iterators.contents[i]))
            goto error;
          next_iterator = array_back(&self->iterators);
          if (!ts_tree_array_copy(next_iterator->trees, &next_iterator->trees))
            goto error;
        }

        next_iterator->node = link.node;
        next_iterator->push_count += link.push_count;
        if (link.tree) {
          if (!link.tree->extra) {
            next_iterator->tree_count++;
            if (!link.is_pending)
              next_iterator->is_pending = false;
          }
          if (!array_push(&next_iterator->trees, link.tree))
            goto error;
          ts_tree_retain(link.tree);
        } else {
          next_iterator->is_pending = false;
        }
      }
    }
  }

  return (StackPopResult){ StackPopSucceeded, self->slices };

error:
  for (size_t i = 0; i < self->iterators.size; i++)
    ts_tree_array_delete(&self->iterators.contents[i].trees);
  array_clear(&self->slices);
  return (StackPopResult){.status = StackPopFailed };
}

Stack *ts_stack_new() {
  Stack *self = ts_calloc(1, sizeof(Stack));
  if (!self)
    goto error;

  array_init(&self->heads);
  array_init(&self->slices);
  array_init(&self->iterators);
  array_init(&self->node_pool);

  if (!array_grow(&self->heads, 4))
    goto error;

  if (!array_grow(&self->slices, 4))
    goto error;

  if (!array_grow(&self->iterators, 4))
    goto error;

  if (!array_grow(&self->node_pool, MAX_NODE_POOL_SIZE))
    goto error;

  self->base_node =
    stack_node_new(NULL, NULL, false, 1, ts_length_zero(), &self->node_pool);
  stack_node_retain(self->base_node);
  if (!self->base_node)
    goto error;

  array_push(&self->heads, ((StackHead){ self->base_node, false, 0 }));

  return self;

error:
  if (self) {
    if (self->heads.contents)
      array_delete(&self->heads);
    if (self->slices.contents)
      array_delete(&self->slices);
    if (self->iterators.contents)
      array_delete(&self->iterators);
    if (self->node_pool.contents)
      array_delete(&self->node_pool);
    ts_free(self);
  }
  return NULL;
}

void ts_stack_delete(Stack *self) {
  if (self->slices.contents)
    array_delete(&self->slices);
  if (self->iterators.contents)
    array_delete(&self->iterators);
  stack_node_release(self->base_node, &self->node_pool);
  for (size_t i = 0; i < self->heads.size; i++)
    stack_node_release(self->heads.contents[i].node, &self->node_pool);
  array_clear(&self->heads);
  if (self->node_pool.contents) {
    for (size_t i = 0; i < self->node_pool.size; i++)
      ts_free(self->node_pool.contents[i]);
    array_delete(&self->node_pool);
  }
  array_delete(&self->heads);
  ts_free(self);
}

size_t ts_stack_version_count(const Stack *self) {
  return self->heads.size;
}

TSStateId ts_stack_top_state(const Stack *self, StackVersion version) {
  return array_get(&self->heads, version)->node->state;
}

TSLength ts_stack_top_position(const Stack *self, StackVersion version) {
  return array_get(&self->heads, version)->node->position;
}

unsigned ts_stack_push_count(const Stack *self, StackVersion version) {
  return array_get(&self->heads, version)->push_count;
}

void ts_stack_decrease_push_count(const Stack *self, StackVersion version,
                                  unsigned decrement) {
  array_get(&self->heads, version)->push_count -= decrement;
}

ErrorStatus ts_stack_error_status(const Stack *self, StackVersion version) {
  StackHead *head = array_get(&self->heads, version);
  return (ErrorStatus){
    .cost = head->node->error_cost,
    .count = head->node->error_count,
    .push_count = head->push_count,
  };
}

unsigned ts_stack_error_count(const Stack *self, StackVersion version) {
  StackNode *node = array_get(&self->heads, version)->node;
  return node->error_count;
}

bool ts_stack_push(Stack *self, StackVersion version, TSTree *tree,
                   bool is_pending, TSStateId state) {
  StackHead *head = array_get(&self->heads, version);
  StackNode *node = head->node;
  TSLength position = node->position;
  if (tree)
    position = ts_length_add(position, ts_tree_total_size(tree));
  StackNode *new_node =
    stack_node_new(node, tree, is_pending, state, position, &self->node_pool);
  if (!new_node)
    return false;
  stack_node_release(node, &self->node_pool);
  head->node = new_node;
  if (state == ERROR_STATE) {
    new_node->links[0].push_count = head->push_count;
    head->push_count = 0;
  } else
    head->push_count++;
  return true;
}

StackPopResult ts_stack_iterate(Stack *self, StackVersion version,
                                StackIterateCallback callback, void *payload) {
  return stack__iter(self, version, callback, payload);
}

INLINE StackIterateAction pop_count_callback(void *payload, TSStateId state,
                                             TreeArray *trees, size_t tree_count,
                                             bool is_done, bool is_pending) {
  StackPopSession *pop_session = (StackPopSession *)payload;

  if (tree_count == pop_session->goal_tree_count) {
    pop_session->found_valid_path = true;
    return StackIteratePop | StackIterateStop;
  }

  if (state == ERROR_STATE) {
    if (pop_session->found_valid_path || pop_session->found_error) {
      return StackIterateStop;
    } else {
      pop_session->found_error = true;
      return StackIteratePop | StackIterateStop;
    }
  }
  return StackIterateNone;
}

StackPopResult ts_stack_pop_count(Stack *self, StackVersion version,
                                  size_t count) {
  StackPopSession session = {
    .goal_tree_count = count, .found_error = false, .found_valid_path = false,
  };
  StackPopResult pop = stack__iter(self, version, pop_count_callback, &session);
  if (pop.status && session.found_error) {
    if (session.found_valid_path) {
      StackSlice error_slice = pop.slices.contents[0];
      ts_tree_array_delete(&error_slice.trees);
      array_erase(&pop.slices, 0);
      if (array_front(&pop.slices)->version != error_slice.version) {
        ts_stack_remove_version(self, error_slice.version);
        for (StackVersion i = 0; i < pop.slices.size; i++)
          pop.slices.contents[i].version--;
      }
    } else {
      pop.status = StackPopStoppedAtError;
    }
  }
  return pop;
}

INLINE StackIterateAction pop_pending_callback(void *payload, TSStateId state,
                                               TreeArray *trees,
                                               size_t tree_count, bool is_done,
                                               bool is_pending) {
  if (tree_count >= 1) {
    if (is_pending) {
      return StackIteratePop | StackIterateStop;
    } else {
      return StackIterateStop;
    }
  } else {
    return StackIterateNone;
  }
}

StackPopResult ts_stack_pop_pending(Stack *self, StackVersion version) {
  StackPopResult pop = stack__iter(self, version, pop_pending_callback, NULL);
  if (pop.slices.size > 0) {
    ts_stack_renumber_version(self, pop.slices.contents[0].version, version);
    pop.slices.contents[0].version = version;
  }
  return pop;
}

INLINE StackIterateAction pop_all_callback(void *payload, TSStateId state,
                                           TreeArray *trees, size_t tree_count,
                                           bool is_done, bool is_pending) {
  return is_done ? (StackIteratePop | StackIterateStop) : StackIterateNone;
}

StackPopResult ts_stack_pop_all(Stack *self, StackVersion version) {
  return stack__iter(self, version, pop_all_callback, NULL);
}

void ts_stack_remove_version(Stack *self, StackVersion version) {
  StackNode *node = array_get(&self->heads, version)->node;
  stack_node_release(node, &self->node_pool);
  array_erase(&self->heads, version);
}

void ts_stack_renumber_version(Stack *self, StackVersion v1, StackVersion v2) {
  assert(v2 < v1);
  assert((size_t)v1 < self->heads.size);
  stack_node_release(self->heads.contents[v2].node, &self->node_pool);
  self->heads.contents[v2] = self->heads.contents[v1];
  array_erase(&self->heads, v1);
}

StackVersion ts_stack_duplicate_version(Stack *self, StackVersion version) {
  assert(version < self->heads.size);
  if (!array_push(&self->heads, self->heads.contents[version]))
    return STACK_VERSION_NONE;
  stack_node_retain(array_back(&self->heads)->node);
  return self->heads.size - 1;
}

bool ts_stack_merge(Stack *self, StackVersion version, StackVersion new_version) {
  StackHead *head = &self->heads.contents[version];
  StackHead *new_head = &self->heads.contents[new_version];
  StackNode *node = head->node;
  StackNode *new_node = new_head->node;

  if (new_node->state == node->state &&
      new_node->position.chars == node->position.chars &&
      new_node->error_count == node->error_count &&
      new_node->error_cost == node->error_cost) {
    for (size_t j = 0; j < new_node->link_count; j++)
      stack_node_add_link(node, new_node->links[j]);
    if (new_head->push_count > head->push_count)
      head->push_count = new_head->push_count;
    ts_stack_remove_version(self, new_version);
    return true;
  } else {
    return false;
  }
}

void ts_stack_halt(Stack *self, StackVersion version) {
  array_get(&self->heads, version)->is_halted = true;
}

bool ts_stack_is_halted(Stack *self, StackVersion version) {
  return array_get(&self->heads, version)->is_halted;
}

void ts_stack_clear(Stack *self) {
  stack_node_retain(self->base_node);
  for (size_t i = 0; i < self->heads.size; i++)
    stack_node_release(self->heads.contents[i].node, &self->node_pool);
  array_clear(&self->heads);
  array_push(&self->heads, ((StackHead){ self->base_node, false, 0 }));
}

bool ts_stack_print_dot_graph(Stack *self, const char **symbol_names, FILE *f) {
  bool was_recording_allocations = ts_toggle_allocation_recording(false);
  if (!f)
    f = stderr;

  fprintf(f, "digraph stack {\n");
  fprintf(f, "rankdir=\"RL\";\n");
  fprintf(f, "edge [arrowhead=none]\n");

  Array(StackNode *)visited_nodes = array_new();

  array_clear(&self->iterators);
  for (size_t i = 0; i < self->heads.size; i++) {
    StackHead *head = &self->heads.contents[i];
    if (head->is_halted)
      continue;
    fprintf(f, "node_head_%lu [shape=none, label=\"\"]\n", i);
    fprintf(
      f,
      "node_head_%lu -> node_%p [label=%lu, fontcolor=blue, weight=10000, "
      "labeltooltip=\"push_count: %u\"]\n",
      i, head->node, i, head->push_count);
    if (!array_push(&self->iterators, ((Iterator){.node = head->node })))
      goto error;
  }

  bool all_iterators_done = false;
  while (!all_iterators_done) {
    all_iterators_done = true;

    for (size_t i = 0; i < self->iterators.size; i++) {
      Iterator *iterator = &self->iterators.contents[i];
      StackNode *node = iterator->node;

      for (size_t j = 0; j < visited_nodes.size; j++) {
        if (visited_nodes.contents[j] == node) {
          node = NULL;
          break;
        }
      }

      if (!node)
        continue;
      all_iterators_done = false;

      fprintf(f, "node_%p [", node);
      if (node->state == ERROR_STATE)
        fprintf(f, "label=\"?\"");
      else if (node->link_count == 1 && node->links[0].tree &&
               node->links[0].tree->extra)
        fprintf(f, "shape=point margin=0 label=\"\"");
      else
        fprintf(f, "label=\"%d\"", node->state);

<<<<<<< HEAD
      fprintf(f,
              " tooltip=\"position: %lu,%lu\nerror_count: %u\nerror_cost: %u\"];\n",
              node->position.extent.row, node->position.extent.column, node->error_count,
              node->error_cost);
=======
      fprintf(
        f,
        " tooltip=\"position: %lu,%lu\nerror_count: %u\nerror_cost: %u\"];\n",
        node->position.rows, node->position.columns, node->error_count,
        node->error_cost);
>>>>>>> 6bde4c54

      for (int j = 0; j < node->link_count; j++) {
        StackLink link = node->links[j];
        fprintf(f, "node_%p -> node_%p [", node, link.node);
        if (link.is_pending)
          fprintf(f, "style=dashed ");
        if (link.tree && link.tree->extra)
          fprintf(f, "fontcolor=gray ");

        if (!link.tree) {
          fprintf(f, "color=red, tooltip=\"push_count: %u\"", link.push_count);
        } else if (link.tree->symbol == ts_builtin_sym_error) {
          fprintf(f, "label=\"ERROR\"");
        } else {
          fprintf(f, "label=\"");
          if (!link.tree->named)
            fprintf(f, "'");
          const char *name = symbol_names[link.tree->symbol];
          for (const char *c = name; *c; c++) {
            if (*c == '\"' || *c == '\\')
              fprintf(f, "\\");
            fprintf(f, "%c", *c);
          }
          if (!link.tree->named)
            fprintf(f, "'");
          fprintf(f, "\" labeltooltip=\"error_cost: %u\"",
                  link.tree->error_cost);
        }

        fprintf(f, "];\n");

        if (j == 0) {
          iterator->node = link.node;
        } else {
          if (!array_push(&self->iterators, *iterator))
            goto error;
          Iterator *next_iterator = array_back(&self->iterators);
          next_iterator->node = link.node;
        }
      }

      if (!array_push(&visited_nodes, node))
        goto error;
    }
  }

  fprintf(f, "}\n");

  array_delete(&visited_nodes);
  ts_toggle_allocation_recording(was_recording_allocations);
  return true;

error:
  ts_toggle_allocation_recording(was_recording_allocations);
  if (visited_nodes.contents)
    array_delete(&visited_nodes);
  return false;
}<|MERGE_RESOLUTION|>--- conflicted
+++ resolved
@@ -600,18 +600,10 @@
       else
         fprintf(f, "label=\"%d\"", node->state);
 
-<<<<<<< HEAD
       fprintf(f,
               " tooltip=\"position: %lu,%lu\nerror_count: %u\nerror_cost: %u\"];\n",
               node->position.extent.row, node->position.extent.column, node->error_count,
               node->error_cost);
-=======
-      fprintf(
-        f,
-        " tooltip=\"position: %lu,%lu\nerror_count: %u\nerror_cost: %u\"];\n",
-        node->position.rows, node->position.columns, node->error_count,
-        node->error_cost);
->>>>>>> 6bde4c54
 
       for (int j = 0; j < node->link_count; j++) {
         StackLink link = node->links[j];
